--- conflicted
+++ resolved
@@ -313,10 +313,5 @@
 
 travis:
 	$(MAKE) $(MFLAGS) install PREFIX=$$(mktemp -d)
-<<<<<<< HEAD
-	@rebar3 eunit -m clj-tests,prop_lfe_doc
-	@rebar3 ct
-=======
 	@$(TRAVIS_REBAR) eunit -m clj-tests,prop_lfe_doc
-	@$(TRAVIS_REBAR) ct
->>>>>>> 2adabdb1
+	@$(TRAVIS_REBAR) ct