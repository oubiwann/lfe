--- conflicted
+++ resolved
@@ -37,8 +37,8 @@
        · binary - Return the binary of the module and do  not  save  it  in  a
          file.
 
-       · to_exp,  to-exp  -  Print a listing of the macro expanded LFE code in
-         the file .expand.  No object file is  produced.   Mainly  useful  for
+       · to_expand, to-expand - Print a listing of the macro expanded LFE code
+         in the file .expand.  No object file is produced.  Mainly useful  for
          debugging and interest.
 
        · to_lint,  to-lint  - Print a listing of the macro expanded and linted
@@ -75,17 +75,20 @@
        · warnings_as_errors,  warnings-as-errors  -  Causes  warnings  to   be
          treated as errors.
 
-       If  the  binary option is given then options that produce listing files
+       · no_export_macros,  no-export-macros  - Do not export macros from mod‐
+         ules.
+
+       If the binary option is given then options that produce  listing  files
        will cause the internal formats for that compiler pass to be returned.
 
        Both Warnings and Errors have the following format:
 
               [{FileName,[ErrorInfo]}]
 
-       ErrorInfo is described below.  When generating Errors and Warnings  the
-       line  number  is  the  line of the start of the form in which the error
-       occurred.  The file name has been included here to be  compatible  with
-       the  Erlang  compiler.   As  yet  there  is  no extra information about
+       ErrorInfo  is described below.  When generating Errors and Warnings the
+       line number is the line of the start of the form  in  which  the  error
+       occurred.   The  file name has been included here to be compatible with
+       the Erlang compiler.  As  yet  there  is  no  extra  information  about
        included files.
 
        forms(Forms) -> CompRet
@@ -103,15 +106,15 @@
               ErrRet = error | {error,[ModErr],Errors,Warnings}
               ModErr = {error,Errors,Warnings}
 
-       Compile the forms as an LFE module returning a binary.   This  function
-       takes  the  same  options as lfe_comp:file/1/2.  When generating Errors
-       and Warnings the "line number" is the index of the form  in  which  the
+       Compile  the  forms as an LFE module returning a binary.  This function
+       takes the same options as lfe_comp:file/1/2.   When  generating  Errors
+       and  Warnings  the  "line number" is the index of the form in which the
        error occured.
 
        format_error(Error) -> Chars
 
-       Uses  an  ErrorDescriptor  and  returns a deep list of characters which
-       describes the error.  This function is usually called  implicitly  when
+       Uses an ErrorDescriptor and returns a deep  list  of  characters  which
+       describes  the  error.  This function is usually called implicitly when
        an ErrorInfo structure is processed.  See below.
 
 ERROR INFORMATION
@@ -132,141 +135,4 @@
 
 
 
-<<<<<<< HEAD
-                                   2008-2016                       lfe_comp(3)
-=======
-        where
-          CompRet = ModRet | BinRet | ErrRet
-          ModRet = {ok,[ModOk]} | {ok,[ModOk],Warnings}
-          ModOk  = {ok,ModuleName} | {ok,ModuleName,Warnings}
-          BinRet = {ok,[ModBin]} | {ok,[ModBin],Warnings}
-          ModBin = {ok,ModuleName,Binary} | {ok,ModuleName,Binary,Warnings}
-          ErrRet = error | {error,[ModErr],Errors,Warnings}
-          ModErr = {error,Errors,Warnings}
-
-        Compile an LFE file, either writing the generated modules to
-        files or returning them as binaries. The generated modules are
-        ready to be loaded into Erlang.
-
-        The currently recognised options are:
-
-        binary
-                Return the binary of the module and do not save it in
-                a file.
-
-        to_expand
-        to-expand
-                Print a listing of the macro expanded LFE code in the
-                file <File>.expand. No object file is produced. Mainly
-                useful for debugging and interest.
-
-        to_lint
-        to-lint
-                Print a listing of the macro expanded and linted LFE
-                code in the files <Module>.lint. No object files are
-                produced. Mainly useful for debugging and interest.
-
-        to_core0
-        to-core0
-        to_core
-        to-core
-                Print a listing of the Core Erlang code before/after
-                being optimised in the files <Module>.core. No object
-                files are produced. Mainly useful for debugging and
-                interest.
-
-        to_kernel
-        to-kernel
-                Print a listing of the Kernel Erlang code in the files
-                <Module>.kernel. No object files are produced. Mainly
-                useful for debugging and interest.
-
-        to_asm
-        to-asm
-                Print a listing of the Beam code in the files
-                <Module>.S. No object files are produced. Mainly
-                useful for debugging and interest.
-
-        {outdir,Dir}
-        [outdir,Dir]
-                Save the generated files in directory Dir instead of
-                the current directory.
-
-        {i,Dir}
-        [i,Dir]
-                Add dir to the list of directories to be searched when
-                including a file.
-
-        report
-                Print the errors and warnings as they occur.
-
-        return
-                Return an extra return field containing Warnings on
-                success or the errors and warnings in
-                {error,Errors,Warnings} when there are errors.
-
-        debug_print
-        debug-print
-                Causes the compiler to print a lot of debug
-                information.
-
-        warnings_as_errors
-        warnings-as-errors
-                Causes warnings to be treated as errors.
-
-        no_export_macros
-        no-export-macros
-                Do not export macros from modules.
-
-        If the binary option is given then options that produce
-        listing files will cause the internal formats for that
-        compiler pass to be returned.
-
-        Both Warnings and Errors have the following format:
-
-        [{FileName,[ErrorInfo]}]
-
-        ErrorInfo is described below. When generating Errors and
-        Warnings the line number is the line of the start of the form
-        in which the error occurred. The file name has been included
-        here to be compatible with the Erlang compiler. As yet there
-        is no extra information about included files.
-
-forms(Forms) -> CompRet
-
-        Is the same as forms(Forms, [report]).
-
-forms(Forms, Options) -> CompRet
-
-        where
-          Forms = [sexpr()]
-          CompRet = BinRet | ErrRet
-          BinRet = {ok,[ModBin]} | {ok,[ModBin],Warnings}
-          ModBin = {ok,ModuleName,Binary} | {ok,ModuleName,Binary,Warnings}
-          ErrRet = error | {error,[ModErr],Errors,Warnings}
-          ModErr = {error,Errors,Warnings}
-
-        Compile the forms as an LFE module returning a binary. This
-        function takes the same options as lfe_comp:file/1/2. When
-        generating Errors and Warnings the "line number" is the index
-        of the form in which the error occured.
-
-format_error(Error) -> Chars
-
-        Uses an ErrorDescriptor and returns a deep list of characters
-        which describes the error. This function is usually called
-        implicitly when an ErrorInfo structure is processed. See
-        below.
-
-Error Information
-
-        The ErrorInfo mentioned above is the standard ErrorInfo
-        structure which is returned from all IO modules. It has the
-        following format:
-
-        {ErrorLine,Module,ErrorDescriptor}
-    
-        A string describing the error is obtained with the following call:
-
-        Module:format_error(ErrorDescriptor)
->>>>>>> 6e8edf41
+                                   2008-2016                       lfe_comp(3)