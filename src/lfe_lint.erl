%% Copyright (c) 2008-2016 Robert Virding
%%
%% Licensed under the Apache License, Version 2.0 (the "License");
%% you may not use this file except in compliance with the License.
%% You may obtain a copy of the License at
%%
%%     http://www.apache.org/licenses/LICENSE-2.0
%%
%% Unless required by applicable law or agreed to in writing, software
%% distributed under the License is distributed on an "AS IS" BASIS,
%% WITHOUT WARRANTIES OR CONDITIONS OF ANY KIND, either express or implied.
%% See the License for the specific language governing permissions and
%% limitations under the License.

%% File    : lfe_lint.erl
%% Author  : Robert Virding
%% Purpose : Lisp Flavoured Erlang syntax checker.

-module(lfe_lint).

-export([module/1,module/2,form/1,expr/1,expr/2,
         pattern/1,pattern/2,format_error/1]).

-import(lfe_lib, [is_erl_bif/2,is_guard_bif/2,
                  is_symb_list/1,is_proper_list/1]).

%% -compile(export_all).

-import(lists, [member/2,sort/1,all/2,foldl/3,foldr/3,foreach/2,mapfoldl/3]).
-import(ordsets, [add_element/2,from_list/1,is_element/2,
                  union/1,union/2,intersection/2,subtract/2]).

-include("lfe_comp.hrl").

-record(lint, {module=[],                       %Module name
               exps=[],                         %Exports
               imps=[],                         %Imports
               pref=[],                         %Prefixes
               funcs=[],                        %Defined functions
               types=[],                        %Known types
               specs=[],                        %Known func specs
               env=[],                          %Top-level environment
               lline=[],                        %Last line
               func=[],                         %Current function
               file="nofile",                   %File name
               opts=[],                         %Compiler options
               errors=[],                       %Errors
               warnings=[]                      %Warnings
              }).

%% Errors.
format_error({bad_mdef,D}) ->
    lfe_io:format1("bad module definition: ~w", [D]);
format_error(bad_extends) -> "bad extends";
format_error(bad_funcs) -> "bad function list";
format_error(bad_body) -> "bad body";
format_error(bad_clause) -> "bad clause";
format_error(bad_args) -> "bad arguments";
format_error(bad_gargs) -> "bad guard arguments";
format_error(bad_alias) -> "bad alias";
format_error(bad_arity) -> "head arity mismatch";
format_error({bad_attribute,A}) ->
    lfe_io:format1("bad attribute: ~w", [A]);
format_error({bad_meta,M}) ->
    lfe_io:format1("bad metadata: ~w", [M]);
format_error({bad_form,Type}) ->
    lfe_io:format1("bad form: ~w", [Type]);
format_error({bad_gform,Type}) ->
    lfe_io:format1("bad guard form: ~w", [Type]);
format_error({bad_pat,Type}) ->
    lfe_io:format1("bad pattern: ~w", [Type]);
format_error({unbound_symb,S}) ->
    lfe_io:format1("unbound symbol: ~w", [S]);
format_error({unbound_func,F}) ->
    lfe_io:format1("unbound function: ~w", [F]);
format_error({multi_var,S}) ->
    lfe_io:format1("multiple variable: ~w", [S]);
format_error({redef_fun,F}) ->
    lfe_io:format1("redefining function: ~w", [F]);
format_error({bad_fdef,F}) ->
    lfe_io:format1("bad function definition: ~w", [F]);
<<<<<<< HEAD
format_error({illegal_literal,Lit}) ->
    lfe_io:format1("illegal literal value: ~w", [Lit]);
format_error({illegal_pattern,Pat}) ->
    lfe_io:format1("illegal pattern: ~w", [Pat]);
=======
format_error(illegal_literal) -> "illegal literal";
format_error(illegal_pattern) -> "illegal pattern";
>>>>>>> d71983b1
format_error(illegal_guard) -> "illegal guard";
format_error(illegal_bitseg) -> "illegal bit segment";
format_error({illegal_mapkey,Key}) ->
    lfe_io:format1("illegal map key: ~w", [Key]);
format_error({undefined_bittype,S}) ->
    lfe_io:format1("bit type ~w undefined", [S]);
format_error(bittype_unit) ->
    "bit unit size can only be specified together with size";
format_error(illegal_bitsize) -> "illegal bit size";
format_error({deprecated,What}) ->
    lfe_io:format1("deprecated: ~s", [What]);
format_error(unknown_form) -> "unknown form";
%% Type errors. These are also returned from lfe_types.
format_error({singleton_type_var,V}) ->
    lfe_io:format1("singleton type variable: ~w", [V]);
format_error({bad_type,T}) ->
    lfe_io:format1("bad type: ~w", [T]);
format_error({unknown_type,T}) ->
    lfe_io:format1("unknown type: ~w", [T]);
format_error({illegal_type,T}) ->
    lfe_io:format1("illegal type: ~w", [T]);
format_error({redef_type,T}) ->
    lfe_io:format1("redefining type: ~w", [T]);
%% Function spec errors. These are also returned from lfe_types.
format_error({bad_spec,S}) ->
    lfe_io:format1("bad function spec: ~w", [S]);
format_error({redef_spec,S}) ->
    lfe_io:format1("redefining function spec: ~w", [S]).

%% expr(Expr) -> {ok,[Warning]} | {error,[Error],[Warning]}.
%% expr(Expr, Env) -> {ok,[Warning]} | {error,[Error],[Warning]}.

expr(E) -> expr(E, lfe_env:new()).

expr(E, Env) ->
    St0 = #lint{},
    St1 = check_expr(E, Env, 1, St0),
    return_status(St1).

%% pattern(Pattern) -> {ok,[Warning]} | {error,[Error],[Warning]}.
%% pattern(Pattern, Env) -> {ok,[Warning]} | {error,[Error],[Warning]}.

pattern(P) -> pattern(P, lfe_env:new()).

pattern(P, Env) ->
    St0 = #lint{},
    {_,St1} = pattern(P, Env, 1, St0),
    return_status(St1).

%% form(Form) -> {ok,[Warning]} | {error,[Error],[Warning]}.
%%  Create a dummy module then test the form, a function.

form(F) ->
    module([{['define-module',dummy,[],[]],1},{F,2}]).

%% module(ModuleForms) ->
%%     {ok,ModuleName,[Warning]} | {error,[Error],[Warning]}.
%% module(ModuleForms, CompInfo) ->
%%     {ok,ModuleName,[Warning]} | {error,[Error],[Warning]}.
%%  Lint the forms in one module file.

module(Ms) -> module(Ms, #cinfo{file="nofile",opts=[]}).

module(Ms, #cinfo{file=F,opts=Os}) ->
    St0 = #lint{file=F,opts=Os},                %Initialise the lint record
    St1 = check_module(Ms, St0),
    ?DEBUG("#lint: ~s\n", [io_lib:format("~p",[St1])], Os),
    return_status(St1).

return_status(#lint{module=M,errors=[]}=St) ->
    {ok,M,St#lint.warnings};
return_status(St) ->
    {error,St#lint.errors,St#lint.warnings}.

%% check_module(ModuleForms, State) -> State.
%%  Do all the actual work checking a module.

check_module(Mfs, St0) ->
    {Fbs0,St1} = collect_module(Mfs, St0),
    %% Make an initial environment and set up state.
    {Predefs,Env0,St2} = init_state(St1),
    Fbs1 = Predefs ++ Fbs0,
    %% Now check definitions.
    {Fs,Env1,St3} = check_functions(Fbs1, Env0, St2),
    %% Save functions and environment and test exports.
    St4 = St3#lint{funcs=Fs,env=Env1},
    check_exports(St4#lint.exps, Fs, St4).

%% collect_module(ModuleForms, State) -> {Fbs,State}.
%%  Collect valid forms and module data. Returns function bindings and
%%  puts module data into state. Flag unknown forms and define-module
%%  not first.

collect_module(Mfs, St0) ->
    {Fbs,St1} = lists:foldl(fun collect_form/2, {[],St0}, Mfs),
    {lists:reverse(Fbs),St1}.

collect_form({['define-module',Mod,Meta,Atts],L}, {Fbs,St0}) ->
    St1 = check_mdef(Meta, Atts, L, St0#lint{module=Mod}),
    if is_atom(Mod) ->                  %Normal module
            {Fbs,St1};
       true ->                          %Bad module name
            {Fbs,bad_mdef_error(L, name, St1)}
    end;
collect_form({_,L}, {Fbs,#lint{module=[]}=St}) ->
    %% Set module name so this only triggers once.
<<<<<<< HEAD
    {Acc,bad_mdef_error(L, name, St#lint{module='-no-module-'})};
collect_form({['extend-module',Meta,Atts],L}, {Acc,St}) ->
    {Acc,check_mdef(Meta, Atts, L, St)};
collect_form({['define-function',Func,Meta,Def],L}, {Acc,St}) ->
    collect_function(Func, Meta, Def, L, Acc, St);
%% Ignore macro definitions and eval-when-compile forms.
collect_form({['define-macro'|_],_}, {Acc,St}) -> {Acc,St};
collect_form({['eval-when-compile'|_],_}, {Acc,St}) -> {Acc,St};
collect_form({_,L}, {Acc,St}) ->
    {Acc,add_error(L, unknown_form, St)}.
=======
    {Fbs,bad_mdef_error(L, name, St#lint{module='-no-module-'})};
collect_form({['extend-module',Meta,Atts],L}, {Fbs,St}) ->
    {Fbs,check_mdef(Meta, Atts, L, St)};
collect_form({['define-type',Type,Def],L}, {Fbs,St}) ->
    {Fbs,check_type_def(Type, Def, L, St)};
collect_form({['define-opaque-type',Type,Def],L}, {Fbs,St}) ->
    {Fbs,check_type_def(Type, Def, L, St)};
collect_form({['define-function-spec',Func,Spec],L}, {Fbs,St}) ->
    {Fbs,check_func_spec(Func, Spec, L, St)};
collect_form({['define-function',Func,Meta,Def],L}, {Fbs,St}) ->
    collect_function(Func, Meta, Def, L, Fbs, St);
%% Ignore macro definitions and eval-when-compile forms.
collect_form({['define-macro'|_],_}, {Fbs,St}) -> {Fbs,St};
collect_form({['eval-when-compile'|_],_}, {Fbs,St}) -> {Fbs,St};
collect_form({_,L}, {Fbs,St}) ->
    {Fbs,add_error(L, unknown_form, St)}.
>>>>>>> d71983b1

%% check_mdef(Meta, Attributes, Line, State) -> State.

check_mdef(Meta, Atts, L, St0) ->
    St1 = check_mmetas(Meta, L, St0),
    check_attrs(Atts, L, St1).

%% check_mmetas(Metas, Line, State) -> State.
<<<<<<< HEAD
%%  Only allow docs.
=======
%%  Only allow docs and type definitions.
>>>>>>> d71983b1

check_mmetas(Ms, L, St) ->
    check_foreach(fun (M, S) -> check_mmeta(M, L, S) end,
                  fun (S) -> bad_mdef_error(L, form, S) end,
                  St, Ms).

check_mmeta([doc|Docs], L, St) ->
    ?IF(check_docs(Docs), St, bad_meta_error(L, doc, St));
<<<<<<< HEAD
=======
check_mmeta([type,[Type,Def]], L, St) ->
    check_type_def(Type, Def, L, St);
check_mmeta([opaque,[Type,Def]], L, St) ->
    check_type_def(Type, Def, L, St);
>>>>>>> d71983b1
check_mmeta([M|Vals], L, St) ->
    %% Other metadata, must be list and have symbol name.
    ?IF(is_atom(M) and is_proper_list(Vals), St, bad_meta_error(L, M, St));
check_mmeta(_, L, St) -> bad_mdef_error(L, meta, St).

%% check_attrs(Attributes, Line, State) -> State.

check_attrs(As, L, St) ->
    check_foreach(fun (A, S) -> check_attr(A, L, S) end,
                  fun (S) -> bad_mdef_error(L, form, S) end,
                  St, As).

check_attr([export,all], _, St) ->             %Pass 'all' along
    St#lint{exps=all};
check_attr([export|Es], L, St) ->
    case is_flist(Es) of
        {yes,Fs} ->
            Exps = add_exports(St#lint.exps, Fs),
            St#lint{exps=Exps};
        no -> bad_mdef_error(L, export, St)
    end;
check_attr([import|Is], L, St) ->
    check_imports(Is, L, St);
check_attr([doc|Docs], L, St0) ->
    St1 = depr_warning(L, "documentation string attribute", St0),
    check_doc_attr(Docs, L, St1);
<<<<<<< HEAD
=======
check_attr([type,[Type,Def]], L, St) ->
    check_type_def(Type, Def, L, St);
check_attr([opaque,[Type,Def]], L, St) ->
    check_type_def(Type, Def, L, St);
>>>>>>> d71983b1
check_attr([A|Vals], L, St) ->
    %% Other attributes, must be list and have symbol name.
    ?IF(is_atom(A) and is_proper_list(Vals), St, bad_attr_error(L, A, St));
check_attr(_, L, St) -> bad_mdef_error(L, attribute, St).

check_doc_attr(Docs, L, St) ->
    ?IF(check_docs(Docs), St, bad_attr_error(L, doc, St)).

check_imports(Is, L, St) ->
    check_foreach(fun (I, S) -> check_import(I, L, S) end,
                  fun (S) -> import_error(L, S) end, St, Is).

check_import([from,Mod|Fs], L, St) when is_atom(Mod) ->
    Check = fun ([F,A], Imps, S) when is_atom(F), is_integer(A) ->
                    {orddict:store({F,A}, F, Imps),S};
                (_, Imps, S) -> {Imps,bad_mdef_error(L, from, S)}
            end,
    check_import(Check, Mod, L, St, Fs);
check_import([rename,Mod|Rs], L, St) when is_atom(Mod) ->
    Check = fun ([[F,A],R], Imps, S) when is_atom(F),
                                          is_integer(A),
                                          is_atom(R) ->
                    {orddict:store({F,A}, R, Imps),S};
                (_, Imps, S) -> {Imps,bad_mdef_error(L, rename, S)}
            end,
    check_import(Check, Mod, L, St, Rs);
check_import([prefix,Mod,Pre], L, St) when is_atom(Mod), is_atom(Pre) ->
    Pstr = atom_to_list(Pre),
    case orddict:find(Pstr, St#lint.pref) of
        {ok,_} -> bad_mdef_error(L, prefix, St);
        error ->
            Pref = orddict:store(Pstr, Mod, St#lint.pref),
            St#lint{pref=Pref}
    end;
check_import(_, L, St) -> import_error(L, St).

check_import(Check, Mod, L, St0, Fs) ->
    Imps0 = safe_fetch(Mod, St0#lint.imps, []),
    {Imps1,St1} = foldl_form(Check, import, L, Imps0, St0, Fs),
    St1#lint{imps=orddict:store(Mod, Imps1, St1#lint.imps)}.

import_error(L, St) -> bad_mdef_error(L, import, St).

is_flist(Fs) -> is_flist(Fs, []).

is_flist([[F,Ar]|Fs], Funcs) when is_atom(F), is_integer(Ar), Ar >= 0 ->
    is_flist(Fs, add_element({F,Ar}, Funcs));
is_flist([], Funcs) -> {yes,Funcs};
is_flist(_, _) -> no.

<<<<<<< HEAD
=======
%% check_type_def(Type, Def, Line, State) -> State.
%%  Check a type definition.

check_type_def(Name, Def, L, St0) ->
    {Tvs0,St1} = check_type_name(Name, L, St0),
    case lfe_types:check_type_def(Def, St1#lint.types, Tvs0) of
        {ok,Tvs1} -> check_type_vars(Tvs1, L, St1);
        {error,Error,Tvs1} ->
            St2 = add_error(L, Error, St1),
            check_type_vars(Tvs1, L, St2)
    end.

check_type_name([T|Args], L, #lint{types=Kts}=St) when is_atom(T) ->
    case lfe_lib:is_symb_list(Args) of
        true ->
            Arity = length(Args),
            Kt = {T,Arity},
            Ts = lists:foldl(fun (V, S) -> orddict:update_counter(V, 1, S) end,
                             [], Args),
            case lists:member(Kt, Kts) of
                true -> {Ts,add_error(L, {redef_type,[T,Arity]}, St)};
                false ->
                    case lfe_types:is_predefined_type(T, Arity) of
                        true ->
                            {Ts,add_error(L, {illegal_type,[T,Arity]}, St)};
                        false ->
                            {Ts,St#lint{types=[Kt|Kts]}}
                    end
            end;
        false -> {[],add_error(L, {bad_type,T}, St)}
    end;
check_type_name(T, L, St) ->                    %Type name wrong format
    {[],add_error(L, {bad_type,T}, St)}.

%% check_type_vars(TypeVars, Line, State) -> State.
%%  Check for singleton type variables except for _ which we allow.

check_type_vars(Tvs, L, St) ->
    Check = fun (V, 1, S) when V =/= '_' ->
                    add_error(L, {singleton_type_var,V}, S);
                (_, _, S) -> S
            end,
    orddict:fold(Check, St, Tvs).

%% check_func_spec(Func, Spec, Line, State) -> State.
%%  Check a function specification.

check_func_spec(Func, Spec, L, St0) ->
    {Ar,St1} = check_func_name(Func, L, St0),
    case lfe_types:check_func_spec_list(Spec, Ar, St1#lint.types) of
        {ok,Tvss} -> check_type_vars_list(Tvss, L, St1);
        {error,Error,Tvss} ->
            St2 = add_error(L, Error, St1),
            check_type_vars_list(Tvss, L, St2)
    end.

check_func_name([F,Ar], L, #lint{specs=Kss}=St)
  when is_atom(F), is_integer(Ar), Ar >= 0 ->
    Ks = {F,Ar},
    case lists:member(Ks, Kss) of
        true -> {Ar,add_error(L, {redef_spec,[F,Ar]}, St)};
        false -> {Ar,St#lint{specs=[Ks|Kss]}}
    end;
check_func_name(F, L, St) ->
    {0,add_error(L, {bad_spec,F}, St)}.

check_type_vars_list(Tvss, L, St) ->
    lists:foldl(fun (Tvs, S) -> check_type_vars(Tvs, L, S) end, St, Tvss).

>>>>>>> d71983b1
%% collect_function(Name, Meta, Def, Line, Fbs, State) -> {Fbs,State}.
%%  Collect function and do some basic checks.

collect_function(Name, Meta, Def, L, Fbs, St0) ->
    St1 = check_fmetas(Name, Meta, L, St0),
    {[{Name,Def,L}|Fbs],St1}.

%% check_fmetas(Name, Metas, Line, State) -> State.

check_fmetas(N, Ms, L, St) ->
    check_foreach(fun (M, S) -> check_fmeta(N, M, L, S) end,
                  fun (S) -> bad_form_error(L, 'define-function', S) end,
                  St, Ms).

check_fmeta(N, [doc|Docs], L, St) ->
    ?IF(check_docs(Docs), St, bad_meta_error(L, N, St));
%% Need to get arity in here.
%% check_fmeta(N, [spec|Specs], L, St) ->
%%     case lfe_types:check_func_spec_list(Specs, Ar, St#lint.types) of
%%         ok -> St1;
%%         {error,Error} -> add_error(L, Error, St)
%%     end;
check_fmeta(N, [M|Vals], L, St) ->
    ?IF(is_atom(M) and is_proper_list(Vals), St, bad_meta_error(L, N, St));
check_fmeta(N, _, L, St) -> bad_meta_error(L, N, St).

%% check_docs(Docs) -> boolean().

check_docs(Docs) ->
    Fun = fun (D) -> lfe_lib:is_doc_string(D) end,
    is_proper_list(Docs) andalso all(Fun, Docs).

%% init_state(State) -> {Predefs,Env,State}.
%%  Setup the initial predefines and state. Build dummies for
%%  predefined module_info and parameteried module functions, which
%%  makes it easier to later check redefines.

init_state(St) ->
    %% Add the imports.
    Env0 = foldl(fun ({M,Fs}, Env) ->
                         foldl(fun ({{F,A},R}, E) ->
                                       lfe_env:add_ibinding(M, F, A, R, E)
                               end, Env, Fs)
                 end, lfe_env:new(), St#lint.imps),
    %% Basic predefines
    Predefs0 = [{module_info,[lambda,[],[quote,dummy]],1},
                {module_info,[lambda,[x],[quote,dummy]],1}],
    Exps0 = [{module_info,0},{module_info,1}],
    {Predefs0,Env0,St#lint{exps=add_exports(St#lint.exps, Exps0)}}.

%% check_functions(FuncBindings, Env, State) -> {Funcs,Env,State}.
%%  Check the top-level functions definitions. These have the format
%%  as in letrec but the environment only contains explicit imports
%%  and the module info functions.

check_functions(Fbs, Env0, St0) ->
    {Fs,St1} = check_fbindings(Fbs, St0),
    %% Add to the environment.
    Env1 = foldl(fun ({F,A}, Env) -> add_fbinding(F, A, Env) end, Env0, Fs),
    %% Now check function definitions.
    St2 = foldl(fun ({_,[lambda|Lambda],L}, St) ->
                        check_lambda(Lambda, Env1, L, St);
                    ({_,['match-lambda'|Match],L}, St) ->
                        check_match_lambda(Match, Env1, L, St);
                    ({F,_,L}, St) ->            %Flag error here
                        bad_fdef_error(L, F, St)
                end, St1, Fbs),
    {Fs,Env1,St2}.

%% check_exports(Exports, Funcs, State) -> State.

check_exports(all, _, St) -> St;                %All is all
check_exports(Exps, Fs, St) ->
    foldl(fun (E, S) ->
                  case is_element(E, Fs) of
                      true -> S;
                      false -> add_error(9999, {unbound_func,E}, S)
                  end
          end, St, Exps).

%% add_exports(Old, More) -> New.

add_exports(all, _) -> all;
add_exports(Old, More) -> union(Old, More).

%% check_expr(Expr, Env, Line, State) -> State.
%% Check an expression.

%% Check the Core data special forms.
check_expr([quote,Lit], Env, L, St) -> literal(Lit, Env, L, St);
check_expr([cons|[_,_]=As], Env, L, St) -> check_args(As, Env, L, St);
check_expr([car,E], Env, L, St) -> check_expr(E, Env, L, St);
check_expr([cdr,E], Env, L, St) -> check_expr(E, Env, L, St);
check_expr([list|As], Env, L, St) -> check_args(As, Env, L, St);
check_expr([tuple|As], Env, L, St) -> check_args(As, Env, L, St);
check_expr([binary|Segs], Env, L, St) -> expr_bitsegs(Segs, Env, L, St);
check_expr([map|As], Env, L, St) -> expr_map(As, Env, L, St);
check_expr(['mref',Map,K], Env, L, St) ->
    expr_get_map(Map, K, Env, L, St);
check_expr(['mset',Map|As], Env, L, St) ->
    expr_set_map(Map, As, Env, L, St);
check_expr(['mupd',Map|As], Env, L, St) ->
    expr_update_map(Map, As, Env, L, St);
check_expr(['map-get',Map,K], Env, L, St) ->
    check_expr(['mref',Map,K], Env, L, St);
check_expr(['map-set',Map|As], Env, L, St) ->
    check_expr(['mset',Map|As], Env, L, St);
check_expr(['map-update',Map|As], Env, L, St) ->
    check_expr(['mupd',Map|As], Env, L, St);
check_expr([function,F,Ar], Env, L, St) ->
    %% Check for the right types.
    if is_atom(F) and is_integer(Ar) and (Ar >= 0) ->
            check_func(F, Ar, Env, L, St);
       true -> bad_form_error(L, function, St)
    end;
check_expr([function,M,F,Ar], _, L, St) ->
    %% Just need the right types here.
    if is_atom(M) and is_atom(F) and is_integer(Ar) and (Ar >= 0) -> St;
       true -> bad_form_error(L, function, St)
    end;
%% Check the Core closure special forms.
check_expr(['lambda'|Lambda], Env, L, St) ->
    check_lambda(Lambda, Env, L, St);
check_expr(['match-lambda'|Match], Env, L, St) ->
    check_match_lambda(Match, Env, L, St);
check_expr(['let'|Let], Env, L, St) ->
    check_let(Let, Env, L, St);
check_expr(['let-function'|Flet], Env, L, St) ->
    check_let_function(Flet, Env, L, St);
check_expr(['letrec-function'|Fletrec], Env, L, St) ->
    check_letrec_function(Fletrec, Env, L, St);
check_expr(['let-macro'|_], _, L, St) ->
    %% This should never occur! Removed by macro expander.
    bad_form_error(L, 'let-macro', St);
%% Check the Core control special forms.
check_expr(['progn'|B], Env, L, St) ->
    check_body(B, Env, L, St);
check_expr(['if'|B], Env, L, St) ->
    check_if(B, Env, L, St);
check_expr(['case'|B], Env, L, St) ->
    check_case(B, Env, L, St);
check_expr(['receive'|Cls], Env, L, St) ->
    check_rec_clauses(Cls, Env, L, St);
check_expr(['catch'|B], Env, L, St) ->
    check_body(B, Env, L, St);
check_expr(['try'|B], Env, L, St) ->
    check_try(B, Env, L, St);
check_expr(['funcall'|As], Env, L, St) ->
    check_args(As, Env, L, St);
check_expr(['call'|As], Env, L, St) ->
    check_args(As, Env, L, St);
%% Finally the general cases.
check_expr([Fun|As], Env, L, St0) when is_atom(Fun) ->
    St1 = check_args(As, Env, L, St0),          %Check arguments first
    %% Here we are not interested in HOW fun is associated to a
    %% function, just that it is.
    check_func(Fun, safe_length(As), Env, L, St1);
check_expr([_|As]=S, Env, L, St0) ->            %Test if literal string
    case is_posint_list(S) of
        true -> St0;
        false ->
            %% Function here is an expression, report error and check args.
            St1 = bad_form_error(L, application, St0),
            check_args(As, Env, L, St1)
    end;
check_expr(Symb, Env, L, St) when is_atom(Symb) ->
    check_symb(Symb, Env, L, St);
check_expr(Lit, Env, L, St) ->                  %Everything else is a literal
    literal(Lit, Env, L, St).

%% check_symb(Symbol, Env, Line, State) -> State.
%%  Check if Symbol is bound.

check_symb(Symb, Env, L, St) ->
    case lfe_env:is_vbound(Symb, Env) of
        true -> St;
        false -> add_error(L, {unbound_symb,Symb}, St)
    end.

%% check_func(Func, Arity, Env, Line, State) -> State.
%%  Check if Func/Arity is bound.

check_func(F, Ar, Env, L, St) ->
    case lfe_env:is_fbound(F, Ar, Env) of
        true -> St;
        false -> unbound_func_error(L, {F,Ar}, St)
    end.

%% check_body(Body, Env, Line, State) -> State.
%% Check the calls in a body. A body is a proper list of calls. Env is
%% the set of known bound variables.

check_body(Body, Env, L, St) ->
    check_foreach(fun (E, S) -> check_expr(E, Env, L, S) end,
                  fun (S) -> add_error(L, bad_body, S) end,
                  St, Body).

%% check_body(Body, Env, L, St) ->
%%     %% check_body(fun check_exprs/4, Env, L, St, Body).
%%     case is_proper_list(Body) of
%%         true -> check_exprs(Body, Env, L, St);
%%         false -> add_error(L, bad_body, St)
%%     end.

%% check_args(Args, Env, Line, State) -> State.
%% Check the expressions in an argument list.

check_args(Args, Env, L, St) ->
    check_foreach(fun (A, S) -> check_expr(A, Env, L, S) end,
                  fun (S) -> add_error(L, bad_args, S) end,
                  St, Args).

%% check_args(Args, Env, L, St) ->
%%     case is_proper_list(Args) of
%%         true -> check_exprs(Args, Env, L, St);
%%         false -> add_error(L, bad_args, St)
%%     end.

%% check_exprs(Exprs, Env, Line, State) -> State.
%% Check a list of expressions. We know it's a proper list.

check_exprs(Es, Env, L, St) ->
    foldl(fun (E, S) -> check_expr(E, Env, L, S) end, St, Es).

%% expr_bitsegs(BitSegs, Env, Line, State) -> State.

expr_bitsegs(Segs, Env, L, St0) ->
    foreach_form(fun (S, St) -> bitseg(S, Env, L, St, fun check_expr/4) end,
         binary, L, St0, Segs).

%% bitseg(BitSeg, Env, Line, State) -> State.
%% bitspecs(BitSpecs, Env, Line, State) -> State.
%% bit_size(Size, Type, Env, Line, State) -> State.
%% Functions for checking expression bitsegments.

bitseg([Val|Specs]=Seg, Env, L, St0, Check) ->
    case is_posint_list(Seg) of                 %Is bitseg a string?
        true -> St0;                            %A string
        false ->                                %A value and spec
            St1 = bitspecs(Specs, Env, L, St0, Check),
            case is_posint_list(Val) of         %Is Val a string?
                true -> St1;
                false -> Check(Val, Env, L, St1)
            end
    end;
bitseg(Val, Env, L, St, Check) ->
    Check(Val, Env, L, St).

bitspecs(Specs, Env, L, St, Check) ->
    case lfe_bits:get_bitspecs(Specs) of
        {ok,Sz,Ty} -> bit_size(Sz, Ty, Env, L, St, Check);
        {error,E} -> add_error(L, E, St)
    end.

%% Catch the case where size was explicitly given as 'undefined' or
%% 'all' for the wrong type.

bit_size(all, {Ty,_,_,_}, _, L, St, _) ->
    if Ty =:= binary -> St;
       true -> add_error(L, illegal_bitsize, St)
    end;
bit_size(undefined, {Ty,_,_,_}, _, L, St, _) ->
    if Ty =:= utf8; Ty =:= utf16; Ty =:= utf32 -> St;
       true -> add_error(L, illegal_bitsize, St)
    end;
bit_size(Sz, _, Env, L, St, Check) -> Check(Sz, Env, L, St).

is_posint_list([I|Is]) when is_integer(I), I >= 0 ->
    is_posint_list(Is);
is_posint_list([]) -> true;
is_posint_list(_) -> false.

%% expr_map(Pairs, Env, Line, State) -> State.
%% expr_get_map(Map, Key, Env, Line, State) -> State.
%% expr_set_map(Map, Pairs, Line, State) -> State.
%% expr_update_map(Args, Pairs, Line, State) -> State.
%%  Functions for checking maps, these always return errors if system
%%  does not support maps.

-ifdef(HAS_MAPS).
expr_map(Pairs, Env, L, St) ->
    expr_map_pairs(Pairs, Env, L, St).

expr_get_map(Map, Key, Env, L, St0) ->
    St1 = check_expr(Map, Env, L, St0),
    map_key(Key, Env, L, St1).

expr_set_map(Map, Pairs, Env, L, St0) ->
    St1 = check_expr(Map, Env, L, St0),
    expr_map_pairs(Pairs, Env, L, St1).

expr_update_map(Map, Pairs, Env, L, St0) ->
    St1 = check_expr(Map, Env, L, St0),
    expr_map_pairs(Pairs, Env, L, St1).

expr_map_pairs([K,V|As], Env, L, St0) ->
    St1 = expr_map_assoc(K, V, Env, L, St0),
    expr_map_pairs(As, Env, L, St1);
expr_map_pairs([],  _, _, St) -> St;
expr_map_pairs(_, _, L, St) ->
    bad_form_error(L, map, St).

expr_map_assoc(K, V, Env, L, St0) ->
    St1 = map_key(K, Env, L, St0),
    check_expr(V, Env, L, St1).

%% map_key(Key, Env, L, State) -> State.
%%  A map key can only be a literal in 17 but can be anything in 18.

-ifdef(HAS_FULL_KEYS).
map_key(Key, Env, L, St) ->
    check_expr(Key, Env, L, St).
-else.
map_key(Key, _, L, St) ->
    case is_map_key(Key) of
        true -> St;
        false -> illegal_mapkey_error(L, Key, St)
    end.

is_map_key([quote,Lit]) -> is_literal(Lit);
is_map_key([_|_]=L) -> is_posint_list(L);       %Literal strings only
is_map_key(E) when is_atom(E) -> false;
is_map_key(Lit) -> is_literal(Lit).
-endif.

-else.
expr_map(Ps, _, L, St) ->
    unbound_func_error(L, {map,safe_length(Ps)}, St).

expr_get_map(_, _, _, L, St) ->
    unbound_func_error(L, {'map-get',2}, St).

expr_set_map(_, Ps, _, L, St) ->
    unbound_func_error(L, {'map-set',safe_length(Ps)+1}, St).

expr_update_map(_, Ps, _, L, St) ->
    unbound_func_error(L, {'map-update',safe_length(Ps)+1}, St).
-endif.

%% check_lambda(LambdaBody, Env, Line, State) -> State.
%% Check form (lambda Args ...).

check_lambda([Args|Body], Env, L, St0) ->
    {Vs,St1} = check_lambda_args(Args, L, St0),
    check_body(Body, add_vbindings(Vs, Env), L, St1);
check_lambda(_, _, L, St) -> bad_form_error(L, lambda, St).

check_lambda_args(Args, L, St) ->
    %% Check for multiple variables but allow don't care variables,
    %% same rules as for pattern symbols.
    Check = fun (A, {As,S}) -> pat_symb(A, As, L, S) end,
    case is_symb_list(Args) of
        true -> foldl(Check, {[],St}, Args);
        false -> {[],bad_form_error(L, lambda, St)}
    end.

%% check_match_lambda(MatchBody, Env, Line, State) -> State.
%%  Check form (match-lambda Clause ...), must be at least one clause.
%%  Use arity of 1st as THE arity. Do one pass to get errors in right
%%  order.

check_match_lambda([C|_]=Cls, Env, L, St) ->
    Ar = ml_arity(C),                           %Arity of 1st clause
    check_ml_clauses(Cls, Ar, Env, L, St);
check_match_lambda(_, _, L, St) ->              %Totally wrong, no clauses
    bad_form_error(L, 'match-lambda', St).

ml_arity([Pat|_]) ->
    safe_length(Pat, -1);
ml_arity(_) -> -1.

check_ml_clause([Pat|Rest]=C, Ar, Env0, L, St0) ->
    St1 = case ml_arity(C) =:= Ar of
              true -> St0;
              false -> add_error(L, bad_arity, St0)
          end,
    check_clause([[list|Pat]|Rest], Env0, L, St1);
check_ml_clause(_, _, _, L, St) ->
    bad_form_error(L, clause, St).

check_ml_clauses(Cls, Ar, Env, L, St) ->
    foreach_form(fun (C, S) -> check_ml_clause(C, Ar, Env, L, S) end,
                 'match-lambda', L, St, Cls).

%% check_let(LetBody, Env, Line, State) -> {Env,State}.
%%  Check let variable bindings and then body. Must be careful to use
%%  correct bindings.

check_let([Vbs|Body], Env, L, St0) ->
    Check = fun (Vb, Pvs, Sta) ->
                    {Pv,Stb} = check_let_vb(Vb, Env, L, Sta),
                    Stc = case intersection(Pv, Pvs) of
                              [] -> Stb;
                              Ivs -> multi_var_error(L, Ivs, Stb)
                          end,
                    {union(Pv, Pvs), Stc}
            end,
    {Pvs,St1} = foldl_form(Check, 'let', L, [], St0, Vbs),
    check_body(Body, add_vbindings(Pvs, Env), L, St1);
check_let(_, _, L, St) ->
    bad_form_error(L, 'let', St).

%% check_let_vb(VarBind, Env, Line, State) -> {Env,State}.
%%  Check a variable binding of form [Pat,[when,Guard],Val] or
%%  [Pat,Val].

check_let_vb([_|_]=Vb, Env, L, St0) ->
    %% Get the environments right here!
    case pattern_guard(Vb, Env, L, St0) of
        {[Val],Pvs,_,St1} ->                    %One value expression only
            {Pvs,check_expr(Val, Env, L, St1)};
        {_,_,_,St1} -> {[],bad_form_error(L, 'let', St1)}
    end;
check_let_vb(_, _, L, St) -> {[],bad_form_error(L, 'let', St)}.

%% check_let_function(FletBody, Env, Line, State) -> {Env,State}.
%%  Check a let-function form (let-function FuncBindings ... ).

check_let_function([Fbs0|Body], Env0, L, St0) ->
    %% Collect correct function definitions.
    {Fbs1,St1} = collect_let_funcs(Fbs0, 'let-function', L, St0),
    {_,Env1,St2} = check_let_bindings(Fbs1, Env0, St1),
    check_body(Body, Env1, L, St2).

%% check_letrec_function(FletrecBody, Env, Line, State) -> {Env,State}.
%%  Check a letrec-function form (letrec-function FuncBindings ... ).

check_letrec_function([Fbs0|Body], Env0, L, St0) ->
    %% Collect correct function definitions.
    {Fbs1,St1} = collect_let_funcs(Fbs0, 'letrec-function', L, St0),
    {_,Env1,St2} = check_letrec_bindings(Fbs1, Env0, St1),
    check_body(Body, Env1, L, St2).

%% collect_let_funcs(FuncDefs, Type, Line, State) -> {Funcbindings,State}.
%%  Collect the function definitions for a let/letrec-function
%%  checking right types. Returns same format as top-level collect.

collect_let_funcs(Fbs0, Type, L, St0) ->
    Check = fun ([V,['lambda'|_]=Lambda], Fbs, St) when is_atom(V) ->
                    {[{V,Lambda,L}|Fbs],St};
                ([V,['match-lambda'|_]=Match], Fbs, St) when is_atom(V) ->
                    {[{V,Match,L}|Fbs],St};
                (_, Fbs, St) -> {Fbs,bad_form_error(L, Type, St)}
            end,
    foldr_form(Check, Type, L, [], St0, Fbs0).  %Preserve order

%% check_let_bindings(FuncBindings, Env, State) -> {Funcs,Env,State}.
%%  Check the function bindings and return new environment. We only
%%  have to worry about checking for the valid forms as the rest will
%%  already be reported. Use explicit line number in element.

check_let_bindings(Fbs, Env0, St0) ->
    {Fs,St1} = check_fbindings(Fbs, St0),
    %% Now check function definitions.
    St2 = foldl(fun ({_,[lambda|Lambda],L}, St) ->
                        check_lambda(Lambda, Env0, L, St);
                    ({_,['match-lambda'|Match],L}, St) ->
                        check_match_lambda(Match, Env0, L, St)
                end, St1, Fbs),
    %% Add to environment
    Env1 = foldl(fun ({F,A}, Env) -> add_fbinding(F, A, Env) end, Env0, Fs),
    {Fs,Env1,St2}.

%% check_letrec_bindings(FuncBindings, Env, State) -> {Funcs,Env,State}.
%%  Check the function bindings and return new environment. We only
%%  have to worry about checking for the valid forms as the rest will
%%  already be reported. Use explicit line number in element.

check_letrec_bindings(Fbs, Env0, St0) ->
    {Fs,St1} = check_fbindings(Fbs, St0),
    %% Add to the environment.
    Env1 = foldl(fun ({F,A}, Env) -> add_fbinding(F, A, Env) end, Env0, Fs),
    %% Now check function definitions.
    St2 = foldl(fun ({_,[lambda|Lambda],L}, St) ->
                        check_lambda(Lambda, Env1, L, St);
                    ({_,['match-lambda'|Match],L}, St) ->
                        check_match_lambda(Match, Env1, L, St)
                end, St1, Fbs),
    {Fs,Env1,St2}.

%% check_fbindings(FuncBindings, State) -> {Funcs,State}.
%%  Check function bindings for format and for multiple fucntion
%%  definitions.

check_fbindings(Fbs0, St0) ->
    AddFb = fun(F, Fs, L, St) ->
                    case member(F, Fs) of
                        true -> {Fs,add_error(L, {redef_fun,F}, St)};
                        false -> {add_element(F, Fs),St}
                    end
            end,
    Check = fun ({V,[lambda,Args|_],L}, {Fs,St}) ->
                    case is_symb_list(Args) of
                        true -> AddFb({V,length(Args)}, Fs, L, St);
                        false -> {Fs,bad_form_error(L, lambda, St)}
                    end;
                ({V,['match-lambda',[Pats|_]|_],L}, {Fs,St}) ->
                    case is_proper_list(Pats) of
                        true -> AddFb({V,length(Pats)}, Fs, L, St);
                        false -> {Fs,bad_form_error(L, 'match-lambda', St)}
                    end;
                (_, Acc) -> Acc                 %Error here flagged elsewhere
            end,
    foldl(Check, {[],St0}, Fbs0).

%% check_if(IfBody, Env, Line, State) -> State.
%% Check form (if Test True [False]).

check_if([Test,True,False], Env, L, St) ->
    check_exprs([Test,True,False], Env, L, St);
check_if([Test,True], Env, L, St) ->
    check_exprs([Test,True], Env, L, St);
check_if(_, _, L, St) ->
    bad_form_error(L, 'if', St).

%% check_case(CaseBody, Env, Line, State) -> State.
%%  Check form (case Expr Clause ...), must be at least one clause.

check_case([E|[_|_]=Cls], Env, L, St0) ->
    St1 = check_expr(E, Env, L, St0),
    check_case_clauses(Cls, Env, L, St1);
check_case(_, _, L, St) ->
    bad_form_error(L, 'case', St).

check_case_clauses(Cls, Env, L, St) ->
    foreach_form(fun (Cl, S) -> check_clause(Cl, Env, L, S) end,
                 'case', L, St, Cls).

check_rec_clauses([['after',T|B]], Env, L, St0) ->
    St1 = check_expr(T, Env, L, St0),
    check_body(B, Env, L, St1);
check_rec_clauses([['after'|_]|Cls], Env, L, St) ->
    %% Only allow after last and with timeout.
    check_rec_clauses(Cls, Env, L, bad_form_error(L, 'receive', St));
check_rec_clauses([Cl|Cls], Env, L, St) ->
    check_rec_clauses(Cls, Env, L, check_clause(Cl, Env, L, St));
check_rec_clauses([], _, _, St) -> St;
check_rec_clauses(_, _, L, St) -> bad_form_error(L, 'receive', St).

check_clause([_|_]=Cl, Env0, L, St0) ->
    {B,_,Env1,St1} = pattern_guard(Cl, Env0, L, St0),
    check_body(B, Env1, L, St1);
check_clause(_, _, L, St) -> bad_form_error(L, clause, St).

%% check_try(TryBody, Env, Line, State) -> State.
%%  Check a (try ...) form making sure that the right combination of
%%  options are present. Case is optional, but we must have at least
%%  one of catch and after.

check_try([E,['case'|Cls]|Catch], Env, L, St0) ->
    St1 = check_expr(E, Env, L, St0),
    St2 = check_case_clauses(Cls, Env, L, St1),
    check_try_catch(Catch, Env, L, St2);
check_try([E|Catch], Env, L, St0) ->
    St1 = check_expr(E, Env, L, St0),
    check_try_catch(Catch, Env, L, St1);
check_try(_, _, L, St) -> bad_form_error(L, 'try', St).

check_try_catch([['catch'|Cls]], Env, L, St) ->
    check_case_clauses(Cls, Env, L, St);
check_try_catch([['catch'|Cls],['after'|B]], Env, L, St0) ->
    St1 = check_case_clauses(Cls, Env, L, St0),
    check_body(B, Env, L, St1);
check_try_catch([['after'|B]], Env, L, St) ->
    check_body(B, Env, L, St);
check_try_catch(_, _, L, St) -> bad_form_error(L, 'try', St).

%% pattern_guard([Pat{,Guard}|Body], Env, L, State) ->
%%      {Body,PatVars,Env,State}.
%%  Check pattern and guard in a clause. We know there is at least pattern!

pattern_guard([Pat,['when'|G]|Body], Env0, L, St0) ->
    {Pvs,St1} = pattern(Pat, Env0, L, St0),
    Env1 = add_vbindings(Pvs, Env0),
    St2 = check_guard(G, Env1, L, St1),
    {Body,Pvs,Env1,St2};
pattern_guard([Pat|Body], Env0, L, St0) ->
    {Pvs,St1} = pattern(Pat, Env0, L, St0),
    Env1 = add_vbindings(Pvs, Env0),
    {Body,Pvs,Env1,St1}.

%% check_guard(GuardTests, Env, Line, State) -> State.
%% Check a guard.

check_guard(G, Env, L, St) -> check_gbody(G, Env, L, St).

%% check_gbody(Body, Env, Line, State) -> State.
%%  Check guard expressions in a body

check_gbody([E|Es], Env, L, St0) ->
    St1 = check_gexpr(E, Env, L, St0),
    check_gbody(Es, Env, L, St1);
check_gbody([], _, _, St) -> St;
check_gbody(_, _, L, St) -> illegal_guard_error(L, St).

%% check_gexpr(Call, Env, Line, State) -> State.
%%  Check a guard expression. This is a restricted body expression.

%% Check the Core data special cases.
check_gexpr([quote,Lit], Env, L, St) -> literal(Lit, Env, L, St);
check_gexpr([cons|[_,_]=As], Env, L, St) -> check_gargs(As, Env, L, St);
check_gexpr([car,E], Env, L, St) -> check_gexpr(E, Env, L, St);
check_gexpr([cdr,E], Env, L, St) -> check_gexpr(E, Env, L, St);
check_gexpr([list|As], Env, L, St) -> check_gargs(As, Env, L, St);
check_gexpr([tuple|As], Env, L, St) -> check_gargs(As, Env, L, St);
check_gexpr([binary|Segs], Env, L, St) -> gexpr_bitsegs(Segs, Env, L, St);
check_gexpr([map|As], Env, L, St) -> gexpr_map(As, Env, L, St);
%% check_gexpr(['mref',Map,K], Env, L, St) ->
%%     gexpr_get_map(Map, K, Env, L, St);
check_gexpr(['mset',Map|As], Env, L, St) ->
    gexpr_set_map(Map, As, Env, L, St);
check_gexpr(['mupd',Map|As], Env, L, St) ->
    gexpr_update_map(Map, As, Env, L, St);
check_gexpr(['map-get',Map,K], Env, L, St) ->
    check_gexpr(['mref',Map,K], Env, L, St);
check_gexpr(['map-set',Map|As], Env, L, St) ->
    check_expr(['mset',Map|As], Env, L, St);
check_gexpr(['map-update',Map|As], Env, L, St) ->
    check_gexpr(['mupd',Map|As], Env, L, St);
%% Check the Core closure special forms.
%% Check the Core control special forms.
check_gexpr(['progn'|B], Env, L, St) -> check_gbody(B, Env, L, St);
check_gexpr(['if'|B], Env, L, St) -> check_gif(B, Env, L, St);
check_gexpr([call,[quote,erlang],[quote,Fun]|As], Env, L, St0) ->
    St1 = check_gargs(As, Env, L, St0),
    %% It must be a legal guard bif here.
    case is_guard_bif(Fun, safe_length(As)) of
        true -> St1;
        false -> illegal_guard_error(L, St1)
    end;
check_gexpr([call|_], _, L, St) ->              %Other calls not allowed
    illegal_guard_error(L, St);
%% Finally the general case.
check_gexpr([Fun|As], Env, L, St0) when is_atom(Fun) ->
    St1 = check_gargs(As, Env, L, St0),
    %% Function must be a legal guard bif AND not a defined function.
    case lfe_env:is_gbound(Fun, safe_length(As), Env) of
        true -> St1;
        false -> illegal_guard_error(L, St1)
    end;
check_gexpr([_|As]=S, Env, L, St0) ->            %Test if literal string
    case is_posint_list(S) of
        true -> St0;
        false ->
            %% Function here is an expression, report error and check args.
            St1 = bad_gform_error(L, application, St0),
            check_gargs(As, Env, L, St1)
    end;
check_gexpr(Symb, Env, L, St) when is_atom(Symb) ->
    check_symb(Symb, Env, L, St);
check_gexpr(Lit, Env, L, St) ->                 %Everything else is a literal
    literal(Lit, Env, L, St).

%% check_gargs(Args, Env, Line, State) -> State.
%% check_gexprs(Exprs, Env, Line, State) -> State.
%%  The guard counter parts. Check_gexprs assumes a proper list.

check_gargs(Args, Env, L, St) ->
    check_foreach(fun (A, S) -> check_gexpr(A, Env, L, S) end,
                  fun (S) -> add_error(L, bad_gargs, S) end,
                  St, Args).

check_gexprs(Es, Env, L, St) ->
    foldl(fun (E, S) -> check_gexpr(E, Env, L, S) end, St, Es).

%% check_gif(IfBody, Env, Line, State) -> State.
%%  Check guard form (if Test True [False]).

check_gif([Test,True,False], Env, L, St) ->
    check_gexprs([Test,True,False], Env, L, St);
check_gif([Test,True], Env, L, St) ->
    check_gexprs([Test,True], Env, L, St);
check_gif(_, _, L, St) ->
    bad_gform_error(L, 'if', St).               %Signal as guard error.

%% gexpr_bitsegs(BitSegs, Env, Line, State) -> State.

gexpr_bitsegs(Segs, Env, L, St0) ->
    check_foreach(fun (S, St) -> bitseg(S, Env, L, St, fun check_gexpr/4) end,
                  fun (St) -> bad_gform_error(L, binary, St) end, St0, Segs).

%% gexpr_map(Pairs, Env, Line, State) -> State.
%% gexpr_set_map(Map, Pairs, Env, Line, State) -> State.
%% gexpr_update_map(Map, Pairs, Env, Line, State) -> State.
%%  Functions for checking maps, these always return errors if system
%%  does not support maps.

-ifdef(HAS_MAPS).
gexpr_map(Pairs, Env, L, St) ->
    gexpr_map_pairs(Pairs, Env, L, St).

gexpr_set_map(Map, Pairs, Env, L, St0) ->
    St1 = check_gexpr(Map, Env, L, St0),
    gexpr_map_pairs(Pairs, Env, L, St1).

gexpr_update_map(Map, Pairs, Env, L, St0) ->
    St1 = check_gexpr(Map, Env, L, St0),
    gexpr_map_pairs(Pairs, Env, L, St1).

gexpr_map_pairs([K,V|As], Env, L, St0) ->
    St1 = gexpr_map_assoc(K, V, Env, L, St0),
    gexpr_map_pairs(As, Env, L, St1);
gexpr_map_pairs([],  _, _, St) -> St;
gexpr_map_pairs(_, _, L, St) ->
    bad_form_error(L, map, St).

gexpr_map_assoc(K, V, Env, L, St0) ->
    St1 = gmap_key(K, Env, L, St0),
    check_gexpr(V, Env, L, St1).

%% gmap_key(Key, Env, L, State) -> State.
%%  A map key can only be a literal in 17 but can be anything in 18.

-ifdef(HAS_FULL_KEYS).
gmap_key(Key, Env, L, St) ->
    check_gexpr(Key, Env, L, St).
-else.
gmap_key(Key, _, L, St) ->
    case is_gmap_key(Key) of
        true -> St;
        false -> illegal_mapkey_error(L, Key, St)
    end.

is_gmap_key([quote,Lit]) -> is_literal(Lit);
is_gmap_key([_|_]=L) -> is_posint_list(L);       %Literal strings only
is_gmap_key(E) when is_atom(E) -> false;
is_gmap_key(Lit) -> is_literal(Lit).
-endif.

-else.
gexpr_map(Ps, _, L, St) ->
    unbound_func_error(L, {map,safe_length(Ps)}, St).

gexpr_set_map(_, Ps, _, L, St) ->
    unbound_func_error(L, {'map-set',safe_length(Ps)+1}, St).

gexpr_update_map(_, Ps, _, L, St) ->
    unbound_func_error(L, {'map-update',safe_length(Ps)+1}, St).
-endif.

%% pattern(Pattern, Env, L, State) -> {PatVars,State}.
%% pattern(Pattern, PatVars, Env, L, State) -> {PatVars,State}.
%%  Return the *set* of Variables in Pattern.  Patterns are
%%  complicated by the fact that we don't allow multiple occurrence of
%%  variables, this is an error. Explicit guards tests are
%%  necessary. So we need to carry around the current pattern
%%  variables as well as the environment.

pattern(Pat, Env, L, St) ->
    %% io:fwrite("pat: ~p\n", [Pat]),
    %% pattern/5 should never fail!
    pattern(Pat, [], Env, L, St).
%%     try
%%     pattern(Pat, [], Env, L, St)
%%     catch
%%     _:_ -> {[],illegal_pattern_error(L, Pat, St)}
%%     end.

pattern([quote,Lit], Pvs, Env, L, St) ->
    {Pvs,literal(Lit, Env, L, St)};
pattern(['=',P1,P2], Pvs0, Env, L, St0) ->
    %% Must check patterns together as same variable can occur
    %% in both branches.
    {Pvs1,St1} = pattern(P1, Pvs0, Env, L, St0),
    {Pvs2,St2} = pattern(P2, Pvs1, Env, L, St1),
    St3 = case is_pat_alias(P1, P2) of
              true -> St2;                      %Union of variables now visible
              false -> add_error(L, bad_alias, St2)
          end,
    {Pvs2,St3};
pattern([cons,H,T], Pvs0, Env, L, St0) ->       %Explicit cons constructor
    {Pvs1,St1} = pattern(H, Pvs0, Env, L, St0),
    pattern(T, Pvs1, Env, L, St1);
pattern([list|Ps], Pvs, Env, L, St) ->          %Explicit list constructor
    pat_list(Ps, Pvs, Env, L, St);
pattern([tuple|Ps], Pvs, Env, L, St) ->         %Tuple elements
    pat_list(Ps, Pvs, Env, L, St);
pattern([binary|Segs], Pvs, Env, L, St) ->
    pat_binary(Segs, Pvs, Env, L, St);
pattern([map|Ps], Pvs, Env, L, St) ->
    pat_map(Ps, Pvs, Env, L, St);
%% Check old no contructor list forms.
pattern([_|_]=List, Pvs0, _, L, St0) ->
    case is_posint_list(List) of
        true -> {Pvs0,St0};                     %A string
        false ->                                %Illegal pattern
            {Pvs0,illegal_pattern_error(L, List, St0)}
    end;
pattern([], Pvs, _, _, St) -> {Pvs,St};
pattern(Symb, Pvs, _, L, St) when is_atom(Symb) ->
    pat_symb(Symb, Pvs, L, St);
pattern(Lit, Pvs, Env, L, St) ->
    {Pvs,literal(Lit, Env, L, St)}.             %Everything else is a literal

pat_list([P|Ps], Pvs0, Env, L, St0) ->
    {Pvs1,St1} = pattern(P, Pvs0, Env, L, St0),
    pat_list(Ps, Pvs1, Env, L, St1);
pat_list([], Pvs, _, _, St) -> {Pvs,St};
pat_list(Pat, Pvs, _, L, St) ->
    {Pvs,illegal_pattern_error(L, Pat, St)}.

pat_symb('_', Pvs, _, St) -> {Pvs,St};          %Don't care variable
pat_symb(Symb, Pvs, L, St) ->
    case is_element(Symb, Pvs) of
        true -> {Pvs,multi_var_error(L, Symb, St)};
        false -> {add_element(Symb, Pvs),St}
    end.

%% is_pat_alias(Pattern, Pattern) -> true | false.
%%  Check if two aliases are compatible. Note that binaries can never
%%  be aliased, this is from erlang.

is_pat_alias([quote,P1], [quote,P2]) -> P1 =:= P2;
is_pat_alias([tuple|Ps1], [tuple|Ps2]) ->
    is_pat_alias_list(Ps1, Ps2);
%% is_pat_alias([tuple|Ps1], P2) when is_tuple(P2) ->
%%     is_pat_alias_list(Ps1, tuple_to_list(P2));
%% is_pat_alias(P1, [tuple|Ps2]) when is_tuple(P1) ->
%%     is_pat_alias_list(tuple_to_list(P1), Ps2);
is_pat_alias([binary|_], [binary|_]) -> false;
is_pat_alias([cons,H1,T1], [cons,H2,T2]) ->
    is_pat_alias(H1, H2) andalso is_pat_alias(T1, T2);
is_pat_alias([cons,H1,T1], [list,H2|T2]) ->
    is_pat_alias(H1, H2) andalso is_pat_alias(T1, [list|T2]);
is_pat_alias([list|Ps1], [list|Ps2]) ->
    is_pat_alias_list(Ps1, Ps2);
is_pat_alias([list,H1|T1], [cons,H2,T2]) ->
    is_pat_alias(H1, H2) andalso is_pat_alias([list|T1], T2);
%% Check against old no contructor list forms.
is_pat_alias([list|_]=P1, P2) when is_list(P2) ->
    is_pat_alias(P1, [list|P2]);
is_pat_alias([cons,_,_]=P1, [H2|T2]) ->
    is_pat_alias(P1, [cons,H2,T2]);
is_pat_alias(P1, [list|_]=P2) when is_list(P1) ->
    is_pat_alias([list|P1], P2);
is_pat_alias([H1|T1], [cons,_,_]=P2) ->
    is_pat_alias([cons,H1,T1], P2);
%% Check old against old no constructor list forms.
is_pat_alias([P1|Ps1], [P2|Ps2]) ->
    is_pat_alias(P1, P2) andalso is_pat_alias(Ps1, Ps2);
is_pat_alias(P1, _) when is_atom(P1) -> true;   %Variable
is_pat_alias(_, P2) when is_atom(P2) -> true;
is_pat_alias(P1, P2) -> P1 =:= P2.              %Atomic

is_pat_alias_list([P1|Ps1], [P2|Ps2]) ->
    is_pat_alias(P1, P2) andalso is_pat_alias_list(Ps1, Ps2);
is_pat_alias_list([], []) -> true;
is_pat_alias_list(_, _) -> false.

%% pat_binary(BitSegs, PatVars, Env, Line, State) -> {PatVars,State}.
%% pat_bitsegs(BitSegs, BitVars, PatVars, Env, Line, State) ->
%%     {BitVars,PatVars,State}.
%% pat_bitseg(BitSeg, BitVars, PatVars, Env, Line, State) ->
%%     {BitVars,PatVars,State}.
%% pat_bitspecs(BitSpecs, BitVars, PatVars, Env, Line, State) -> State.
%% pat_bit_size(Size, Type, BitVars, PatVars, Env, Line, State) -> State.
%% pat_bit_expr(BitElement, BitVars, PatVars, Env, Line, State) ->
%%     {BitVars,PatVars,State}.
%%  Functions for checking pattern bitsegments. This gets a bit
%%  complex as we allow using values from left but only as sizes, no
%%  implicit equality checks so multiple pattern variables are an
%%  error. We only update BitVars during the match.

pat_binary(Segs, Pvs, Env, L, St) ->
    pat_bitsegs(Segs, [], Pvs, Env, L, St).

pat_bitsegs(Segs, Bvs0, Pvs, Env, L, St0) ->
    {Bvs1,St1} =
        check_foldl(fun (Seg, Bvs, St) ->
                            pat_bitseg(Seg, Bvs, Pvs, Env, L, St)
                    end,
                    fun (St) -> bad_pat_error(L, binary, St) end,
                    Bvs0, St0, Segs),
    {union(Bvs1, Pvs),St1}.                     %Add bitvars to patvars

pat_bitseg([Pat|Specs]=Seg, Bvs, Pvs, Env, L, St0) ->
    case is_posint_list(Seg) of                 %Is bitseg a string?
        true -> {Bvs,St0};                      %A string
        false ->                                %A pattern and spec
            St1 = pat_bitspecs(Specs, Bvs, Pvs, Env, L, St0),
            case is_posint_list(Pat) of         %Is Pat a string?
                true -> {Bvs,St1};
                false -> pat_bit_expr(Pat, Bvs, Pvs, Env, L, St1)
            end
    end;
pat_bitseg(Pat, Bvs, Pvs, Env, L, St) ->
    pat_bit_expr(Pat, Bvs, Pvs, Env, L, St).

pat_bitspecs(Specs, Bvs, Pvs, Env, L, St) ->
    case lfe_bits:get_bitspecs(Specs) of
        {ok,Sz,Ty} -> pat_bit_size(Sz, Ty, Bvs, Pvs, Env, L, St);
        {error,E} -> add_error(L, E, St)
    end.

%% Catch the case where size was explicitly given as 'undefined' or
%% 'all' for the wrong type.

pat_bit_size(all, {Ty,_,_,_}, _, _, _, L, St) ->
    if Ty =:= binary -> St;
       true -> add_error(L, illegal_bitsize, St)
    end;
pat_bit_size(undefined, {Ty,_,_,_}, _, _, _, L, St) ->
    if Ty =:= utf8; Ty =:= utf16; Ty =:= utf32 -> St;
       true -> add_error(L, illegal_bitsize, St)
    end;
pat_bit_size(N, _, _, _, _, _, St) when is_integer(N), N > 0 -> St;
pat_bit_size(S, _, Bvs, _, Env, L, St) when is_atom(S) ->
    %% Size must be bound here or occur earlier in binary pattern.
    case is_element(S, Bvs) or lfe_env:is_vbound(S, Env) of
        true -> St;
        false -> add_error(L, {unbound_symb,S}, St)
    end;
pat_bit_size(_, _, _, _, _, L, St) -> add_error(L, illegal_bitsize, St).

pat_bit_expr(N, Bvs, _, _, _, St) when is_number(N) -> {Bvs,St};
pat_bit_expr('_', Bvs, _, _, _, St) -> {Bvs,St};
pat_bit_expr(S, Bvs, Pvs, _, L, St) when is_atom(S) ->
    case is_element(S, Bvs) or is_element(S, Pvs) of
        true -> {Bvs,multi_var_error(L, S, St)};
        false -> {add_element(S, Bvs),St}
    end;
pat_bit_expr(_, Bvs, _, _, L, St) ->
    {Bvs,add_error(L, illegal_bitseg, St)}.

%% pat_map(Pairs, PatVars, Env, Line, State) -> {PatVars,State}.

-ifdef(HAS_MAPS).
pat_map([K,V|As], Pvs0, Env, L, St0) ->
    {Pvs1,St1} = pat_map_assoc(K, V, Pvs0, Env, L, St0),
    pat_map(As, Pvs1, Env, L, St1);
pat_map([], Pvs, _, _, St) -> {Pvs,St};
pat_map(_, Pvs, _, L, St) ->
    {Pvs,bad_form_error(L, map, St)}.

pat_map_assoc(K, V, Pvs, Env, L, St0) ->
    St1 = pat_map_key(K, Env, L, St0),
    pattern(V, Pvs, Env, L, St1).

%% pat_map_key(Key, Env, L, State) -> State.
%%  A pattern map key can currently only be a literal.

pat_map_key(Key, _, L, St) ->
    case is_pat_map_key(Key) of
        true -> St;
        false -> illegal_mapkey_error(L, Key, St)
    end.

is_pat_map_key([quote,Lit]) -> is_literal(Lit);
is_pat_map_key([_|_]=L) -> is_posint_list(L);   %Literal strings only
is_pat_map_key(E) when is_atom(E) -> false;
is_pat_map_key(Lit) -> is_literal(Lit).
-else.
pat_map(Ps, Pvs, _, L, St) ->
    {Pvs,illegal_pattern_error(L, Ps, St)}.
-endif.

%% is_literal(Literal) -> true | false.
%% literal(Literal, Env, Line, State) -> State.
%%  Check for legal literals. We have to be extra careful here as the
%%  input can be any forms. We assume that special cases at the top
%%  level, for example atoms as variables and lists as calls, are
%%  handled before the call to literal/4.

literal(Lit, _, L, St) ->
    case is_literal(Lit) of
        true -> St;
        false -> add_error(L, {illegal_literal,Lit}, St)
    end.

is_literal(A) when is_atom(A) -> true;
is_literal(N) when is_number(N) -> true;
is_literal(B) when is_bitstring(B) -> true;
is_literal(List) when is_list(List) ->
    is_lit_list(List);
is_literal(Tup) when is_tuple(Tup) ->
    is_lit_list(tuple_to_list(Tup));
is_literal(Map) ->                              %Handles maps and non-maps
    is_lit_map(Map).

is_lit_list([Lit|Lits]) ->
    is_literal(Lit) andalso is_lit_list(Lits);
is_lit_list([]) -> true;
is_lit_list(Lit) ->
    is_literal(Lit).

-ifdef(HAS_MAPS).
is_lit_map(Map) when is_map(Map) ->
    is_lit_list(maps:to_list(Map));
is_lit_map(_) -> false.
-else.
is_lit_map(_) -> false.
-endif.

%% Functions for checking lists of forms, generate bad_form error if
%% not proper list.

foreach_form(Check, T, L, St, Fs) ->
    check_foreach(Check, fun (S) -> bad_form_error(L, T, S) end, St, Fs).

%% map_form(Check, T, L, St, Fs) ->
%%     check_map(Check, fun (S) -> bad_form_error(L, T, S) end, St, Fs).

foldl_form(Fun, T, L, Acc, St, Fs) ->
    check_foldl(Fun, fun (S) -> bad_form_error(L, T, S) end, Acc, St, Fs).

foldr_form(Fun, T, L, Acc, St, Fs) ->
    check_foldr(Fun, fun (S) -> bad_form_error(L, T, S) end, Acc, St, Fs).

%% check_foreach(Check, Err, State, Forms) -> State.
%% check_map(Check, Err, State, Forms) -> {Results,State}.
%% check_foldl(Check, Err, Acc, State, Forms) -> {Acc,State}.
%% check_foldr(Check, Err, Acc, State, Forms) -> {Acc,State}.
%%  These functions automatically manage a state variable and check for
%%  proper top list. Could easily and clearly be done with a Lisp
%%  macro.

%% Versions which only check for proper top list.
check_foreach(Check, Err, St0, [F|Fs]) ->
    St1 = Check(F, St0),
    check_foreach(Check, Err, St1, Fs);
check_foreach(_, _, St, []) -> St;
check_foreach(_, Err, St, _) -> Err(St).

%% check_map(Check, Err, St0, [F|Fs]) ->
%%     {R,St1} = Check(F, St0),
%%     {Rs,St2} = check_map(Check, Err, St1, Fs),
%%     {[R|Rs],St2};
%% check_map(_, _, St, []) -> {[],St};
%% check_map(_, Err, St, _) -> {[],Err(St)}.

check_foldl(Check, Err, Acc0, St0, [F|Fs]) ->
    {Acc1,St1} = Check(F, Acc0, St0),
    check_foldl(Check, Err, Acc1, St1, Fs);
check_foldl(_, _, Acc, St, []) -> {Acc,St};
check_foldl(_, Err, Acc, St, _) -> {Acc,Err(St)}.

check_foldr(Check, Err, Acc0, St0, [F|Fs]) ->
    {Acc1,St1} = check_foldr(Check, Err, Acc0, St0, Fs),
    Check(F, Acc1, St1);
check_foldr(_, _, Acc, St, []) -> {Acc,St};
check_foldr(_, Err, Acc, St, _) -> {Acc,Err(St)}.

%% Versions which completely wrap with a try. These may catch too much!
%% check_foreach(Fun, Err, St, Fs) ->
%%     try
%%     foldl(Fun, St, Fs)
%%     catch
%%     _:_ -> Err(St)
%%     end.

%% check_map(Fun, Err, St, Fs) ->
%%     try
%%     mapfoldl(Fun, St, Fs)
%%     catch
%%     _:_ -> {[],Err(St)}
%%     end.

%% check_foldl(Fun, Err, Acc, St, Fs) ->
%%     try
%%     foldl(fun (F, {A,S}) -> Fun(F, A, S) end, {Acc,St}, Fs)
%%     catch
%%     _:_ -> {Acc,Err(St)}
%%     end.

%% check_foldr(Fun, Err, St, Acc, Fs) ->
%%     try
%%     foldr(fun (F, {A,S}) -> Fun(F, A, S) end, {Acc,St}, Fs)
%%     catch
%%     _:_ -> {Acc,Err(St)}
%%     end.

%% safe_length(List) -> Length.
%%  Safely check length of list, can handle improper lists.

safe_length(L) -> safe_length(L, 0).

safe_length([_|L], Acc) -> safe_length(L, Acc+1);
safe_length(_, Acc) -> Acc.

%% add_error(Line, Error, State) -> State.
%% add_warning(Line, Warning, State) -> State.
%% add_errors(Line, Errors, State) -> State.

add_error(L, E, #lint{errors=Errs}=St) ->
    St#lint{errors=Errs ++ [{L,?MODULE,E}]}.

add_warning(L, W, #lint{warnings=Warns}=St) ->
    St#lint{warnings=Warns ++ [{L,?MODULE,W}]}.

add_errors(L, Es, #lint{errors=Errs}=St) ->
    St#lint{errors=Errs ++ [ {L,?MODULE,E} || E <- Es ]}.

bad_form_error(L, F, St) ->
    add_error(L, {bad_form,F}, St).

bad_gform_error(L, F, St) ->
    add_error(L, {bad_gform,F}, St).

illegal_mapkey_error(L, K, St) ->
    add_error(L, {illegal_mapkey,K}, St).

bad_pat_error(L, F, St) ->
    add_error(L, {bad_pat,F}, St).

illegal_pattern_error(L, P, St) ->
    add_error(L, {illegal_pattern,P}, St).

bad_mdef_error(L, D, St) ->
    add_error(L, {bad_mdef,D}, St).

bad_attr_error(L, A, St) ->
    add_error(L, {bad_attribute,A}, St).

bad_meta_error(L, A, St) ->
    add_error(L, {bad_meta,A}, St).

bad_fdef_error(L, D, St) ->
    add_error(L, {bad_fdef,D}, St).

multi_var_error(L, V, St) ->
    add_error(L, {multi_var,V}, St).

unbound_func_error(L, F, St) ->
    add_error(L, {unbound_func,F}, St).

illegal_guard_error(L, St) ->
    add_error(L, illegal_guard, St).

depr_warning(L, D, St) ->
    add_warning(L, {deprecated,D}, St).

%% Interface to the binding functions in lfe_lib.
%% These just add arity as a dummy values as we are not interested in
%% value but it might be useful.

add_fbinding(N, A, Env) -> lfe_env:add_fbinding(N, A, A, Env).

add_vbindings(Vs, Env) ->
    foldl(fun (V, E) -> lfe_env:add_vbinding(V, dummy, E) end, Env, Vs).

%% safe_fetch(Key, Dict, Default) -> Value.

safe_fetch(Key, D, Def) ->
    case orddict:find(Key, D) of
        {ok,Val} -> Val;
        error -> Def
    end.<|MERGE_RESOLUTION|>--- conflicted
+++ resolved
@@ -79,15 +79,10 @@
     lfe_io:format1("redefining function: ~w", [F]);
 format_error({bad_fdef,F}) ->
     lfe_io:format1("bad function definition: ~w", [F]);
-<<<<<<< HEAD
 format_error({illegal_literal,Lit}) ->
     lfe_io:format1("illegal literal value: ~w", [Lit]);
 format_error({illegal_pattern,Pat}) ->
     lfe_io:format1("illegal pattern: ~w", [Pat]);
-=======
-format_error(illegal_literal) -> "illegal literal";
-format_error(illegal_pattern) -> "illegal pattern";
->>>>>>> d71983b1
 format_error(illegal_guard) -> "illegal guard";
 format_error(illegal_bitseg) -> "illegal bit segment";
 format_error({illegal_mapkey,Key}) ->
@@ -194,18 +189,6 @@
     end;
 collect_form({_,L}, {Fbs,#lint{module=[]}=St}) ->
     %% Set module name so this only triggers once.
-<<<<<<< HEAD
-    {Acc,bad_mdef_error(L, name, St#lint{module='-no-module-'})};
-collect_form({['extend-module',Meta,Atts],L}, {Acc,St}) ->
-    {Acc,check_mdef(Meta, Atts, L, St)};
-collect_form({['define-function',Func,Meta,Def],L}, {Acc,St}) ->
-    collect_function(Func, Meta, Def, L, Acc, St);
-%% Ignore macro definitions and eval-when-compile forms.
-collect_form({['define-macro'|_],_}, {Acc,St}) -> {Acc,St};
-collect_form({['eval-when-compile'|_],_}, {Acc,St}) -> {Acc,St};
-collect_form({_,L}, {Acc,St}) ->
-    {Acc,add_error(L, unknown_form, St)}.
-=======
     {Fbs,bad_mdef_error(L, name, St#lint{module='-no-module-'})};
 collect_form({['extend-module',Meta,Atts],L}, {Fbs,St}) ->
     {Fbs,check_mdef(Meta, Atts, L, St)};
@@ -222,7 +205,6 @@
 collect_form({['eval-when-compile'|_],_}, {Fbs,St}) -> {Fbs,St};
 collect_form({_,L}, {Fbs,St}) ->
     {Fbs,add_error(L, unknown_form, St)}.
->>>>>>> d71983b1
 
 %% check_mdef(Meta, Attributes, Line, State) -> State.
 
@@ -231,11 +213,7 @@
     check_attrs(Atts, L, St1).
 
 %% check_mmetas(Metas, Line, State) -> State.
-<<<<<<< HEAD
-%%  Only allow docs.
-=======
 %%  Only allow docs and type definitions.
->>>>>>> d71983b1
 
 check_mmetas(Ms, L, St) ->
     check_foreach(fun (M, S) -> check_mmeta(M, L, S) end,
@@ -244,13 +222,10 @@
 
 check_mmeta([doc|Docs], L, St) ->
     ?IF(check_docs(Docs), St, bad_meta_error(L, doc, St));
-<<<<<<< HEAD
-=======
 check_mmeta([type,[Type,Def]], L, St) ->
     check_type_def(Type, Def, L, St);
 check_mmeta([opaque,[Type,Def]], L, St) ->
     check_type_def(Type, Def, L, St);
->>>>>>> d71983b1
 check_mmeta([M|Vals], L, St) ->
     %% Other metadata, must be list and have symbol name.
     ?IF(is_atom(M) and is_proper_list(Vals), St, bad_meta_error(L, M, St));
@@ -277,13 +252,10 @@
 check_attr([doc|Docs], L, St0) ->
     St1 = depr_warning(L, "documentation string attribute", St0),
     check_doc_attr(Docs, L, St1);
-<<<<<<< HEAD
-=======
 check_attr([type,[Type,Def]], L, St) ->
     check_type_def(Type, Def, L, St);
 check_attr([opaque,[Type,Def]], L, St) ->
     check_type_def(Type, Def, L, St);
->>>>>>> d71983b1
 check_attr([A|Vals], L, St) ->
     %% Other attributes, must be list and have symbol name.
     ?IF(is_atom(A) and is_proper_list(Vals), St, bad_attr_error(L, A, St));
@@ -334,8 +306,6 @@
 is_flist([], Funcs) -> {yes,Funcs};
 is_flist(_, _) -> no.
 
-<<<<<<< HEAD
-=======
 %% check_type_def(Type, Def, Line, State) -> State.
 %%  Check a type definition.
 
@@ -405,7 +375,6 @@
 check_type_vars_list(Tvss, L, St) ->
     lists:foldl(fun (Tvs, S) -> check_type_vars(Tvs, L, S) end, St, Tvss).
 
->>>>>>> d71983b1
 %% collect_function(Name, Meta, Def, Line, Fbs, State) -> {Fbs,State}.
 %%  Collect function and do some basic checks.
 
